# SPDX-License-Identifier: GPL-2.0-or-later
[Unit]
Description=Stall Monitor

[Service]
Type=simple
# Type=forking
EnvironmentFile=/etc/sysconfig/stalld
ExecStartPre=/usr/bin/throttlectl off
ExecStartPre=/usr/bin/mkdir -p /run/stalld

# In case the regex passed to IT or IP includes C escape sequences,
# use ${IT} or ${IP} instead of $IT or $IP
<<<<<<< HEAD
ExecStart=/usr/bin/stalld --systemd $CLIST $AGGR $BP $BR $BD $THRESH $LOGGING $FG $PF $IT $IP
ExecStartPost=/usr/bin/chrt -f -p 10 $MAINPID

=======
ExecStart=/usr/bin/stalld --systemd $CLIST $AGGR $BP $BR $BD $THRESH $LOGGING $FG $PF $IT $IP $BE
>>>>>>> 322a74f2
ExecStopPost=/usr/bin/throttlectl on
Restart=always

[Install]
WantedBy=multi-user.target<|MERGE_RESOLUTION|>--- conflicted
+++ resolved
@@ -11,13 +11,7 @@
 
 # In case the regex passed to IT or IP includes C escape sequences,
 # use ${IT} or ${IP} instead of $IT or $IP
-<<<<<<< HEAD
-ExecStart=/usr/bin/stalld --systemd $CLIST $AGGR $BP $BR $BD $THRESH $LOGGING $FG $PF $IT $IP
-ExecStartPost=/usr/bin/chrt -f -p 10 $MAINPID
-
-=======
 ExecStart=/usr/bin/stalld --systemd $CLIST $AGGR $BP $BR $BD $THRESH $LOGGING $FG $PF $IT $IP $BE
->>>>>>> 322a74f2
 ExecStopPost=/usr/bin/throttlectl on
 Restart=always
 
